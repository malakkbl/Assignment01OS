
# Priority Round Robin CPU Scheduling Algorithm

from typing import List, Dict, Tuple
from process import Process
<<<<<<< HEAD
from algorithms.utility_functions import sort_by_arrival, init_current_time
=======


def priority_round_robin(
        process_list: List[Process],
        quantum: int = 4 , context_switch: int = 0
    ) -> Tuple[List[Process], List[dict], dict]:
    """
    Multilevel-queue, pre-emptive, priority + round-robin scheduler.
>>>>>>> 22921afb

def priority_round_robin(process_list: List[Process], quantum: int = 4, context_switch: int = 0):
    """
<<<<<<< HEAD
    Priority-based Round Robin scheduler implementation.
    
    Args:
        process_list: List of Process objects to be scheduled
        quantum: Maximum time slice given to each process
        context_switch: Time overhead when switching between processes
    
    Returns:
        completed: List of Process objects with final metrics
        schedule: Timeline of execution records (pid, start, finish)
        stats: Performance metrics including averages and utilization
    """
    # Sort processes by arrival time for chronological processing
    arrival = sort_by_arrival(process_list)
=======

    # 1)  Future arrivals, sorted chronologically
    arrival = sorted(process_list, key=lambda p: p.arrival_time)
>>>>>>> 22921afb

    # Priority-based ready queues - maps priority levels to their processes
    ready: Dict[int, List[Process]] = {}

    # Track execution timeline and metrics
    schedule = []         # Records when each process runs
    completed = []        # Stores finished processes
    idle_time = 0        # Tracks CPU idle periods
    first_response = {}  # When each process first gets CPU

<<<<<<< HEAD
    # Initialize simulation clock to earliest process arrival
    current_time = init_current_time(arrival)
=======
    # 4)  Initialise the simulated clock
    current_time = arrival[0].arrival_time if arrival else 0
>>>>>>> 22921afb

    # Track current process execution state
    current = None          # Currently executing process
    last_start = None      # When current slice began
    slice_end = None       # When current quantum expires

    # Main scheduling loop - continues while we have:
    # - Future arrivals
    # - Ready processes at any priority
    # - Currently running process
    while arrival or ready or current:

        # Process new arrivals and handle preemption
        while arrival and arrival[0].arrival_time <= current_time:
            p = arrival.pop(0)
            if p.priority in ready:
                ready[p.priority].append(p)
            else:
                ready[p.priority] = [p]

            # Preempt current process if new arrival has higher priority
            if current and p.priority < current.priority:
                schedule.append({
                    'pid': current.pid,
                    'start': last_start,
                    'finish': current_time
                })
                current.remaining_time -= current_time - last_start
                # Return interrupted process to front of its queue
                if current.priority in ready:
                    ready[current.priority].insert(0, current)
                else:
                    ready[current.priority] = [current]
                current = None

        # Select next process if CPU is idle
        if not current and ready:
            prio = min(ready)  # Lowest number = highest priority
            current = ready[prio].pop(0)
            if not ready[prio]:
                del ready[prio]  # Clean up empty queues

            last_start = current_time
            # Record first response time for this process
            if current.pid not in first_response:
                first_response[current.pid] = current_time - current.arrival_time

            slice_end = current_time + min(quantum, current.remaining_time)

        # Handle CPU idle periods
        if not current:
            if arrival:
                idle_time += arrival[0].arrival_time - current_time
                current_time = arrival[0].arrival_time
            continue

        # Determine next event (arrival vs quantum expiry)
        next_arrival = arrival[0].arrival_time if arrival else float('inf')
        next_tick = min(slice_end, next_arrival)
        run_time = next_tick - current_time
        
        # Execute process for this time segment
        current.remaining_time -= run_time
        current_time = next_tick

        # Handle quantum expiry with remaining work
        if current_time == slice_end and current.remaining_time > 0:
            schedule.append({
                'pid': current.pid,
                'start': last_start,
                'finish': current_time
            })
            # Re-queue the current process before handling new arrivals
            if current.priority in ready:
                ready[current.priority].append(current)
            else:
                ready[current.priority] = [current]
            current = None
            
            # Process any arrivals that occurred exactly at slice end
            while arrival and arrival[0].arrival_time <= current_time:
                p = arrival.pop(0)
                if p.priority in ready:
                    ready[p.priority].append(p)
                else:
                    ready[p.priority] = [p]
                    
            continue

        # Handle process completion
        if current.remaining_time == 0:
            turnaround = current_time - current.arrival_time
            schedule.append({
                'pid': current.pid,
                'start': last_start,
                'finish': current_time
            })
            current.completion_time = current_time
            current.turnaround_time = turnaround
            current.waiting_time = turnaround - current.burst_time
            completed.append(current)
            current = None

    # Calculate final performance metrics
    n = len(completed)
    avg_wait = sum(p.waiting_time for p in completed) / n
    avg_tat = sum(p.turnaround_time for p in completed) / n
    avg_resp = sum(first_response[p.pid] for p in completed) / n
    cpu_util = 100 * (current_time - idle_time) / current_time if current_time else 0

    stats = {
        'avg_waiting': avg_wait,
        'avg_turnaround': avg_tat,
        'avg_response': avg_resp,
        'cpu_utilisation': cpu_util
    }

    return completed, schedule, stats

    p2 = Process('B', arrival_time=1,  burst_time=4, priority=1)
    p3 = Process('C', arrival_time=12, burst_time=9, priority=3)
    p4 = Process('D', arrival_time=6,  burst_time=5, priority=1)

    completed, timeline, metrics = priority_round_robin(
        [p1, p2, p3, p4], quantum=4
    )

    for seg in timeline:
        print(f"{seg['pid']} : {seg['start']} → {seg['finish']}")

    print("\nMetrics:", metrics)<|MERGE_RESOLUTION|>--- conflicted
+++ resolved
@@ -3,22 +3,9 @@
 
 from typing import List, Dict, Tuple
 from process import Process
-<<<<<<< HEAD
-from algorithms.utility_functions import sort_by_arrival, init_current_time
-=======
-
-
-def priority_round_robin(
-        process_list: List[Process],
-        quantum: int = 4 , context_switch: int = 0
-    ) -> Tuple[List[Process], List[dict], dict]:
-    """
-    Multilevel-queue, pre-emptive, priority + round-robin scheduler.
->>>>>>> 22921afb
 
 def priority_round_robin(process_list: List[Process], quantum: int = 4, context_switch: int = 0):
     """
-<<<<<<< HEAD
     Priority-based Round Robin scheduler implementation.
     
     Args:
@@ -32,12 +19,7 @@
         stats: Performance metrics including averages and utilization
     """
     # Sort processes by arrival time for chronological processing
-    arrival = sort_by_arrival(process_list)
-=======
-
-    # 1)  Future arrivals, sorted chronologically
     arrival = sorted(process_list, key=lambda p: p.arrival_time)
->>>>>>> 22921afb
 
     # Priority-based ready queues - maps priority levels to their processes
     ready: Dict[int, List[Process]] = {}
@@ -48,13 +30,8 @@
     idle_time = 0        # Tracks CPU idle periods
     first_response = {}  # When each process first gets CPU
 
-<<<<<<< HEAD
     # Initialize simulation clock to earliest process arrival
-    current_time = init_current_time(arrival)
-=======
-    # 4)  Initialise the simulated clock
     current_time = arrival[0].arrival_time if arrival else 0
->>>>>>> 22921afb
 
     # Track current process execution state
     current = None          # Currently executing process
@@ -172,17 +149,4 @@
         'cpu_utilisation': cpu_util
     }
 
-    return completed, schedule, stats
-
-    p2 = Process('B', arrival_time=1,  burst_time=4, priority=1)
-    p3 = Process('C', arrival_time=12, burst_time=9, priority=3)
-    p4 = Process('D', arrival_time=6,  burst_time=5, priority=1)
-
-    completed, timeline, metrics = priority_round_robin(
-        [p1, p2, p3, p4], quantum=4
-    )
-
-    for seg in timeline:
-        print(f"{seg['pid']} : {seg['start']} → {seg['finish']}")
-
-    print("\nMetrics:", metrics)+    return completed, schedule, stats