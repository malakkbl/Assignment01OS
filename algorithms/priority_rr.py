# priority_round_robin.py
from typing import List, Dict, Tuple
from process import Process
from algorithms.utility_functions import (
    sort_by_arrival,   # helper: returns processes sorted by arrival_time
    init_current_time  # helper: picks earliest arrival or returns 0
)

def priority_round_robin(
        process_list: List[Process],
        quantum: int = 4
    ) -> Tuple[List[Process], List[dict], dict]:
    """
    Multilevel-queue, pre-emptive, priority + round-robin scheduler.

      • Smaller priority value → higher priority
      • Within the same priority → classic Round-Robin with a common quantum
      • Any newly-arrived higher-priority process pre-empts the running one

    Returns
    -------
    completed : List[Process]
    schedule  : List[dict]   (pid, start, finish, turnaround per slice)
    stats     : dict         (avg_waiting, avg_turnaround, avg_response, cpu_utilisation)
    """

    # 1)  Future arrivals, sorted chronologically
    arrival = sort_by_arrival(process_list)

    # 2)  Ready-queue: {priority → [Process, …]}  FIFO for equal priority
    ready: Dict[int, List[Process]] = {}

    # 3)  Book-keeping containers
    schedule       = []
    completed      = []
    idle_time      = 0
    first_response = {}

    # 4)  Initialise the simulated clock
    current_time = init_current_time(arrival)

    # 5)  Track the currently running process
    current      = None          # type: Process | None
    last_start   = None          # slice start timestamp
    slice_end    = None          # when the current quantum expires

    # 6)  Main simulation loop
    while arrival or ready or current:

        # 6a)  Move every process that has arrived by now into ready
        while arrival and arrival[0].arrival_time <= current_time:
            p = arrival.pop(0)
            if p.priority in ready:
                ready[p.priority].append(p)
            else:
                ready[p.priority] = [p]

            # Pre-empt if newcomer outranks the running process
            if current and p.priority < current.priority:
                schedule.append({
<<<<<<< HEAD
                    'pid':   current.pid,
                    'start': current.last_start,
                    'finish': clock                })
                current.remaining_time -= clock - current.last_start
                # put the interrupted process at *head* of its queue
                ready.setdefault(current.priority, deque()).appendleft(current)
=======
                    'pid'   : current.pid,
                    'start' : last_start,
                    'finish': current_time
                })
                current.remaining_time -= current_time - last_start
                # Put the interrupted job at the *head* of its own queue
                if current.priority in ready:
                    ready[current.priority].insert(0, current)
                else:
                    ready[current.priority] = [current]
>>>>>>> 343fdf9a
                current = None

        # 6b)  Dispatch if CPU is idle
        if not current and ready:
            prio    = min(ready)                  # smallest number wins
            current = ready[prio].pop(0)
            if not ready[prio]:
                del ready[prio]

            last_start = current_time
            if current.pid not in first_response:
                first_response[current.pid] = current_time - current.arrival_time

            slice_end = current_time + min(quantum, current.remaining_time)

        # 6c)  CPU still idle?  Fast-forward to next arrival
        if not current:
            if arrival:
                idle_time  += arrival[0].arrival_time - current_time
                current_time = arrival[0].arrival_time
            continue

        # 6d)  Determine next event (arrival vs. slice end)
        next_arrival = arrival[0].arrival_time if arrival else float('inf')
        next_tick    = min(slice_end, next_arrival)
        run_time     = next_tick - current_time

        current.remaining_time -= run_time
        current_time            = next_tick

        # 6e)  Quantum expired but job not finished
        if current_time == slice_end and current.remaining_time > 0:
            schedule.append({
                'pid'   : current.pid,
                'start' : last_start,
                'finish': current_time
            })
            # Enqueue arrivals that landed exactly at this tick
            while arrival and arrival[0].arrival_time <= current_time:
                p = arrival.pop(0)
                if p.priority in ready:
                    ready[p.priority].append(p)
                else:
                    ready[p.priority] = [p]
            # Push job to tail of its own queue
            if current.priority in ready:
                ready[current.priority].append(current)
            else:
                ready[current.priority] = [current]
            current = None
            continue

        # 6f)  Job finished
        if current.remaining_time == 0:
            turnaround = current_time - current.arrival_time
            schedule.append({
                'pid'       : current.pid,
                'start'     : last_start,
                'finish'    : current_time
            })
            current.completion_time = current_time
            current.turnaround_time = turnaround
            current.waiting_time    = turnaround - current.burst_time
            completed.append(current)
            current = None

    # 7)  Aggregate statistics
    n         = len(completed)
    avg_wait  = sum(p.waiting_time    for p in completed) / n
    avg_tat   = sum(p.turnaround_time for p in completed) / n
    avg_resp  = sum(first_response[p.pid] for p in completed) / n
    cpu_util  = 100 * (current_time - idle_time) / current_time if current_time else 0

    stats = {
        'avg_waiting'    : avg_wait,
        'avg_turnaround' : avg_tat,
        'avg_response'   : avg_resp,
        'cpu_utilisation': cpu_util
    }

    return completed, schedule, stats


# ───────── Example usage ─────────
if __name__ == '__main__':
    p1 = Process('A', arrival_time=0,  burst_time=8, priority=2)
    p2 = Process('B', arrival_time=1,  burst_time=4, priority=1)
    p3 = Process('C', arrival_time=12, burst_time=9, priority=3)
    p4 = Process('D', arrival_time=6,  burst_time=5, priority=1)

    completed, timeline, metrics = priority_round_robin(
        [p1, p2, p3, p4], quantum=4
    )

    for seg in timeline:
        print(f"{seg['pid']} : {seg['start']} → {seg['finish']}")

    print("\nMetrics:", metrics)<|MERGE_RESOLUTION|>--- conflicted
+++ resolved
@@ -58,14 +58,6 @@
             # Pre-empt if newcomer outranks the running process
             if current and p.priority < current.priority:
                 schedule.append({
-<<<<<<< HEAD
-                    'pid':   current.pid,
-                    'start': current.last_start,
-                    'finish': clock                })
-                current.remaining_time -= clock - current.last_start
-                # put the interrupted process at *head* of its queue
-                ready.setdefault(current.priority, deque()).appendleft(current)
-=======
                     'pid'   : current.pid,
                     'start' : last_start,
                     'finish': current_time
@@ -76,7 +68,6 @@
                     ready[current.priority].insert(0, current)
                 else:
                     ready[current.priority] = [current]
->>>>>>> 343fdf9a
                 current = None
 
         # 6b)  Dispatch if CPU is idle
